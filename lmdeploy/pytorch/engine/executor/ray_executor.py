--- conflicted
+++ resolved
@@ -100,9 +100,6 @@
     """init ray cluster."""
     # modifier from vLLM
     if not ray.is_initialized():
-<<<<<<< HEAD
-        ray.init(address=ray_address, ignore_reinit_error=True, num_cpus=16)
-=======
         try:
             num_cpus = world_size
             object_store_memory = _get_obj_store_memory(dp=dp)
@@ -116,7 +113,6 @@
                 ray.init(address=ray_address, ignore_reinit_error=True)
             else:
                 raise
->>>>>>> 942b975e
 
     device_str = get_device_str()
 
@@ -450,16 +446,10 @@
         if self.dag is None:
             self.dag = self._compile_dag()
         inputs = ray.put(inputs)
-<<<<<<< HEAD
-        # self.dag.execute(inputs)
-        # await self.dag.get_object_refs_from_last_execute()
-        ray.get(self.dag.execute(inputs))
-=======
         # make sure in order
         outs = self.dag.execute(inputs)
         await asyncio.sleep(0)
         ray.get(outs)
->>>>>>> 942b975e
 
     async def get_output_async(self):
         """get output async."""
