# Copyright (c) OpenMMLab. All rights reserved.
import asyncio
import copy
import logging
import os
from dataclasses import dataclass
from typing import Any, Dict, List, Tuple

import numpy as np
import torch

from lmdeploy.messages import MetricsInfo, PytorchEngineConfig, ResponseType
from lmdeploy.pytorch.disagg.config import EngineRole
from lmdeploy.pytorch.disagg.conn.engine_conn import EngineP2PConnection
from lmdeploy.pytorch.disagg.messages import MigrationExecutionBatch
from lmdeploy.utils import get_logger, get_max_batch_size, get_model, logging_timer

from ..adapter.adapter import AdapterManager
from ..config import BackendConfig, CacheConfig, DistConfig, MiscConfig, ModelConfig, SchedulerConfig
from ..messages import MessageStatus, SchedulerSequence
from ..model_inputs import ModelInputs, VisionModelInputs
from ..paging import Scheduler
from .engine_checker import EngineChecker
from .executor import build_executor
from .logits_process import SamplingInputs
from .request import Request, RequestManager, RequestType, Response

logger = get_logger('lmdeploy')

SeqList = List[SchedulerSequence]

_EMPTY_TOKEN = np.empty((0, ), dtype=np.int64)


@dataclass
class InferOutput:
    """The output of the model inference."""

    session_id: int
    resp: Response
    token_ids: List[int]
    meta: Any = None
    finish: bool = False
    logits: torch.Tensor = None

    # send cache blocks back for migration in Disaggregated LLM Serving
    # when Prefill Engine is Done.
    cache_block_ids: List[int] = None

    # for logging
    metrics_info: MetricsInfo = None


def _tensorlize_block_offsets(block_offsets, dtype=torch.int32):
    """Tensorlize block_offsets."""
    from torch.nn.utils.rnn import pad_sequence
    block_offsets = [torch.from_numpy(off) for off in block_offsets]
    block_offsets = pad_sequence(block_offsets, batch_first=True).to(dtype)
    return block_offsets


def _update_engine_config(engine_config: PytorchEngineConfig):
    """Update pytorch engine config."""
    # make sure engine exits
    if engine_config is None:
        engine_config = PytorchEngineConfig()
    else:
        engine_config = copy.deepcopy(engine_config)

    if engine_config.max_batch_size is None:
        engine_config.max_batch_size = get_max_batch_size(engine_config.device_type)

    if engine_config.dp != 1:
        if engine_config.tp == 1 and engine_config.ep == 1:
            engine_config.dp = 1
            engine_config.dp_rank = 0

    return engine_config


def _build_scheduler_config(engine_config: PytorchEngineConfig):
    """Build scheduler config."""
    scheduler_config = SchedulerConfig(max_batches=engine_config.max_batch_size,
                                       max_session_len=engine_config.session_len,
                                       prefill_interval=engine_config.prefill_interval)
    return scheduler_config


def _build_cache_config(engine_config: PytorchEngineConfig):
    """Build cache config."""
    cache_config = CacheConfig(max_batches=engine_config.max_batch_size,
                               block_size=engine_config.block_size,
                               num_cpu_blocks=engine_config.num_cpu_blocks,
                               num_gpu_blocks=engine_config.num_gpu_blocks,
                               cache_max_entry_count=engine_config.cache_max_entry_count,
                               max_prefill_token_num=engine_config.max_prefill_token_num,
                               enable_prefix_caching=engine_config.enable_prefix_caching,
                               quant_policy=engine_config.quant_policy,
                               device_type=engine_config.device_type,
                               migration_backend=engine_config.migration_backend,
                               role=engine_config.role)
    return cache_config


def _build_backend_config(engine_config: PytorchEngineConfig):
    """Build backend config."""
    backend_config = BackendConfig(
        eager_mode=engine_config.eager_mode,
        device_type=engine_config.device_type,
    )
    return backend_config


def _build_dist_config(engine_config: PytorchEngineConfig):
    """Build dist config."""
    dist_config = DistConfig(dp=engine_config.dp,
                             tp=engine_config.tp,
                             ep=engine_config.ep,
                             dp_rank=engine_config.dp_rank,
                             enable_microbatch=engine_config.enable_microbatch,
                             enable_eplb=engine_config.enable_eplb)
    return dist_config


def _build_misc_config(engine_config: PytorchEngineConfig):
    """Build misc config."""
    misc_config = MiscConfig.from_engine_config(engine_config)
    return misc_config


class CounterEvent:

    def __init__(self):
        self._counter = 0
        self._event = asyncio.Event()

    async def wait(self):
        await self._event.wait()

    def is_set(self):
        return self._event.is_set()

    def set(self):
        if self._counter > 0:
            self._counter -= 1
        if self._counter == 0:
            self._event.set()

    def clear(self):
        if self._counter == 0 and self._event.is_set():
            self._event.clear()
        self._counter += 1


class RunableEventBase:
    """Runable event base."""

    async def wait(self, idx: int):
        """Wait event."""
        raise NotImplementedError('Not implemented.')

    def set(self, idx: int = None):
        """Set event."""
        raise NotImplementedError('Not implemented.')


class RunableEventAsnyc(RunableEventBase):
    """Awaitable async runable event."""

    def __init__(self, scheduler: Scheduler):
        self.scheduler = scheduler
        self.event = asyncio.Event()

    async def wait(self):
        """Wait event."""
        await self.event.wait()

    def set(self):
        """Set event."""
        if self.scheduler.has_unfinished():
            self.event.set()
        else:
            self.event.clear()


def build_runable_event(scheduler: Scheduler):
    """Build runable event."""
    return RunableEventAsnyc(scheduler)


class InputsMakerBase:

    def __init__(self, engine: 'Engine'):
        self.engine = engine
        self.scheduler_config = engine.scheduler_config
        self.executor = engine.executor

    def _make_forward_inputs(self, *args, **kwargs):
        """Make forward inputs."""
        return self.engine._make_forward_inputs(*args, **kwargs)

    async def send_next_inputs(self):
        """Send next input."""
        raise NotImplementedError('Not implemented.')

    async def prefetch_next_inputs(self):
        """prefetch."""
        raise NotImplementedError('Not implemented.')


class InputsMakerAsync(InputsMakerBase):

    def __init__(self, engine: 'Engine'):
        super().__init__(engine)
        self.scheduler = self.engine.scheduler
        self.forward_inputs = None

        self.dp = self.engine.dist_config.dp
        self.role = self.engine.cache_config.role

        self.next_is_prefill = True
        if self.dp == 1:
            self.do_prefill = self.do_prefill_default
        else:
            self.do_prefill = self.do_prefill_dp

    def do_prefill_dp(self):
        if self.role == EngineRole.Prefill:
            return True

        scheduler = self.scheduler

        if self.next_is_prefill:
            ret = scheduler.has_waiting()
        else:
            ret = not scheduler.has_running()
        return ret

    def do_prefill_default(self):
        # decoding if no waiting
        scheduler = self.scheduler
        if not scheduler.has_waiting():
            return False
        num_running = scheduler.num_running()
        num_waiting = scheduler.num_waiting()
        max_batches = self.scheduler_config.max_batches
        # prefill if too much waiting
        permitted_waiting = 4 if (self.engine.engine_config.role != EngineRole.Prefill) else 1
        if num_waiting >= permitted_waiting:
            return True
        # prefill if no enough running
        if num_running < max_batches * 0.5:
            return True
        # decoding
        return False

    async def _send_next_inputs_impl(self, prefill: bool = None, enable_empty: bool = False):
        forward_inputs = self._make_forward_inputs(prefill, enable_empty)
        if forward_inputs is None:
            return None, None
        next_running = forward_inputs.pop('running')
        inputs = forward_inputs['inputs']
        logger.debug(f'Sending forward inputs: {inputs.log_info()}')
        if logger.level <= logging.DEBUG:
            session_ids = [seq.session_id for seq in next_running]
            logger.debug(f'Forward session_ids: {session_ids}')
        self.next_is_prefill = inputs.is_decoding
        await self.executor.forward_async(forward_inputs)
        self.forward_inputs = forward_inputs
        return forward_inputs, next_running

    async def send_next_inputs(self):
        prefill = self.do_prefill()
        return await self._send_next_inputs_impl(prefill)

    async def prefetch_next_inputs(self):
        enable = False
        scheduler = self.scheduler
        prefill = self.do_prefill()
        if prefill:
            enable = True
        else:
            num_running = scheduler.num_running()
            is_decoding = self.forward_inputs['inputs'].is_decoding
            running_threshold = (self.scheduler_config.max_batches // 4) if is_decoding else 0

            if num_running > running_threshold:
                enable = True

        if enable:
            # send next forward
            logger.debug('Prefetching next forward inputs.')
            return await self._send_next_inputs_impl(prefill, True)
        else:
            return None, None


def build_inputs_maker(engine: 'Engine'):
    """Build inputs makers."""
    return InputsMakerAsync(engine)


class Engine:
    """The inference engine of lmdeploy pytorch.

    Args:
        model_path (str): The hugging face model path.
        tokenizer (lmdeploy.Tokenizer): an instance of lmdeploy.Tokenizer
        engine_config (PytorchEngineConfig): The config of the Engine.
        trust_remote_code (bool): Trust remote code.
    """

    def __init__(self,
                 model_path: str,
                 tokenizer: object,
                 engine_config: PytorchEngineConfig = None,
                 trust_remote_code: bool = True) -> None:
        # make sure engine config exist
        engine_config = _update_engine_config(engine_config)

        # dist args
        self.tokenizer = tokenizer
        self.tp = engine_config.tp
        self.dp = engine_config.dp
        self.dp_rank = engine_config.dp_rank

        # download models and adapters
        if not os.path.exists(model_path):
            model_path = get_model(model_path, engine_config.download_dir, engine_config.revision)

        adapters = engine_config.adapters
        if adapters is not None and len(adapters) > 0:
            adapters = self._download_adapters(adapters, engine_config)

        # check environment
        checker = EngineChecker(model_path=model_path,
                                engine_config=engine_config,
                                trust_remote_code=trust_remote_code,
                                logger=logger)
        checker.handle()

        # build configs
        scheduler_config = _build_scheduler_config(engine_config)
        cache_config = _build_cache_config(engine_config)
        backend_config = _build_backend_config(engine_config)
        dist_config = _build_dist_config(engine_config)
        misc_config = _build_misc_config(engine_config)

        # build model agent
        raw_tokenizer = None
        if tokenizer is not None:
            raw_tokenizer = tokenizer.model.model
        self.executor = build_executor(model_path,
                                       cache_config=cache_config,
                                       backend_config=backend_config,
                                       dist_config=dist_config,
                                       misc_config=misc_config,
                                       tokenizer=raw_tokenizer,
                                       adapters=adapters,
                                       device_type=engine_config.device_type,
                                       distributed_executor_backend=engine_config.distributed_executor_backend,
                                       dtype=engine_config.dtype)
        self.executor.init()

        self.input_processor = self.executor.get_input_processor()
        cache_config = self.executor.cache_config
        self.adapter_manager = self._build_adapter_manager(adapters)
        self.scheduler = Scheduler(scheduler_config, cache_config)

        # engine args
        self.model_path = model_path
        self.engine_config = engine_config
        self.scheduler_config = scheduler_config
        self.cache_config = cache_config
        self.backend_config = backend_config
        self.dist_config = dist_config
        self.max_session_len = self._get_max_session_len()
        self.engine_config.num_cpu_blocks = self.cache_config.num_cpu_blocks
        self.engine_config.num_gpu_blocks = self.cache_config.num_gpu_blocks

        self.req_manager = self._bind_request_manager()

        # create main thread
        self._start_loop()
        self._loop_main = None

        # for PD Disaggregation
        # For migrating prefill request to decode engine
        self.migration_event: asyncio.Event = None
        # For backpressure prefill request when cache is full
        self.perfill_watermark_event: asyncio.Event = None

        self.engine_conn = EngineP2PConnection(self)

    @classmethod
    def from_pretrained(cls,
                        pretrained_model_name_or_path: str,
                        tokenizer: object,
                        engine_config: PytorchEngineConfig = None,
                        trust_remote_code: bool = True,
                        **kwargs):
        """Lmdeploy python inference engine.

        Args:
            pretrained_model_name_or_path (str):
                It could be one of the following options:
                    - i) The model_id of a lmdeploy-quantized model hosted
                      inside a model repo on huggingface.co, such as
                      "InternLM/internlm-chat-20b-4bit",
                      "lmdeploy/llama2-chat-70b-4bit", etc.
                    - ii) The model_id of a model hosted inside a model repo
                      on huggingface.co, such as "InternLM/internlm-chat-7b",
                      "Qwen/Qwen-7B-Chat ", "baichuan-inc/Baichuan2-7B-Chat"
                      and so on.
            tokenizer (lmdeploy.Tokenizer): an instance of lmdeploy.Tokenizer
            engine_config (PytorchEngineConfig): Pytorch engine config.
            trust_remote_code (bool): Trust remote code
        """
        if engine_config is not None and engine_config.enable_mp_engine:
            from .mp_engine.mp_engine import MPEngine
            return MPEngine(model_path=pretrained_model_name_or_path,
                            tokenizer=tokenizer,
                            engine_config=engine_config,
                            trust_remote_code=trust_remote_code)
        if len(kwargs) > 0:
            logger.debug(f'Get unexpected kwargs: {kwargs}')
        return cls(model_path=pretrained_model_name_or_path,
                   tokenizer=tokenizer,
                   engine_config=engine_config,
                   trust_remote_code=trust_remote_code)

    def _download_adapters(self, adapters: Dict[str, str], engine_config: PytorchEngineConfig):
        """Download adapters."""
        download_dir = engine_config.download_dir
        revision = engine_config.revision
        new_adapters = dict()
        for name, path in adapters.items():
            if os.path.exists(path):
                new_adapters[name] = path
                continue
            new_path = get_model(path, download_dir=download_dir, revision=revision)
            new_adapters[name] = new_path

        return new_adapters

    def _build_adapter_manager(self, adapters):
        return AdapterManager(adapters)

    def _bind_request_manager(self):
        """Bind request manager."""
        req_manager = RequestManager()
        req_manager.bind_func(RequestType.ADD_SESSION, self._on_add_session)
        req_manager.bind_func(RequestType.STOP_SESSION, self._on_stop_session)
        req_manager.bind_func(RequestType.END_SESSION, self._on_end_session)
        req_manager.bind_func(RequestType.ADD_MESSAGE, self._on_add_message)
        return req_manager

    def _start_loop(self):
        """Start loop."""
        return self.req_manager.start_loop(self.async_loop)

    def _response(self, resp: Response, resp_type: ResponseType, data: Any = None, err_msg: str = ''):
        """response."""
        if resp.type == ResponseType.FINISH:
            return
        resp.type = resp_type
        resp.data = data
        resp.err_msg = err_msg
        self.req_manager.response(resp)

    def _get_max_session_len(self):
        """Get max session len."""
        session_len = self.scheduler_config.max_session_len
        max_tokens = (self.cache_config.num_gpu_blocks * self.cache_config.block_size)
        window_size = self.cache_config.window_size
        if window_size > 0 and window_size <= max_tokens:
            max_tokens = (1 << 63) - 1
        if session_len is None:
            session_len = max_tokens
        else:
            session_len = min(max_tokens, session_len)
        return session_len

    def _on_add_session(self, reqs: List[Request], **kwargs):
        """On add session callback."""
        for req in reqs:
            session_id = req.data['session_id']
            resp = req.data.get('response', True)
            resp_type = ResponseType.SESSION_REPEAT
            if session_id not in self.scheduler.sessions:
                self.scheduler.add_session(session_id)
                resp_type = ResponseType.SUCCESS
            if resp:
                self._response(req.resp, resp_type)

    def _on_stop_session(self, reqs: List[Request], **kwargs):
        """On stop session callback."""
        for req in reqs:
            session_id = req.data['session_id']
            resp = req.data.get('response', True)
            resp_type = ResponseType.SESSION_NOT_EXIST
            if session_id in self.scheduler.sessions:
                self.scheduler.stop_session(session_id)
                session = self.scheduler.sessions[session_id]
                for seq in session.sequences.values():
                    _resp: Response = getattr(seq, 'resp', None)
                    if _resp is not None:
                        _resp.type = ResponseType.FINISH
                        self.req_manager.response(_resp)
                resp_type = ResponseType.SUCCESS
            if resp:
                self._response(req.resp, resp_type)

    def _on_end_session(self, reqs: List[Request], **kwargs):
        """On end session callback."""
        for req in reqs:
            session_id = req.data['session_id']
            resp = req.data.get('response', True)
            resp_type = ResponseType.SESSION_NOT_EXIST
            if session_id in self.scheduler.sessions:
                msgs = list(self.scheduler.sessions[session_id].sequences.values())
                if len(msgs) > 0 and msgs[0].preserve_cache:
                    self.scheduler._set_message_status(msgs[0], MessageStatus.TO_BE_MIGRATED)
                else:
                    self.scheduler.end_session(session_id)
                resp_type = ResponseType.SUCCESS
            if resp:
                self._response(req.resp, resp_type)

    def _on_add_message(self, reqs: List[Request], **kwargs):
        """On add message callback."""
        valid_reqs = []
        for req in reqs:
            req_data = req.data
            session_id = req_data['session_id']
            if self.scheduler and session_id not in self.scheduler.sessions:
                self._response(req.resp, ResponseType.SESSION_NOT_EXIST)
                continue
            valid_reqs.append(req)
            if req_data.get('input_multimodals', None) is None:
                continue
            elif self.input_processor is None:
                logger.warning('Do not support Multimodal inputs.')
                continue
            input_ids = req_data['token_ids']
            input_multimodals = req_data['input_multimodals']
            if len(input_multimodals) == 0:
                req_data['input_multimodals'] = None
                continue
            result = self.input_processor.preprocess_input(input_ids, input_multimodals)

            input_ids = result.input_ids
            input_multimodals = result.input_multimodals

            req_data['token_ids'] = input_ids
            req_data['input_multimodals'] = input_multimodals

        if len(valid_reqs) > 0:
            self._add_message(valid_reqs)

    def _add_message(self, reqs: List[Request]):

        def __update_max_new_tokens(msg):
            """Update max new tokens."""
            max_session_len = self.max_session_len
            sampling_param = msg.sampling_param
            sampling_param.max_new_tokens = min(sampling_param.max_new_tokens, max_session_len - msg.num_all_tokens())

        scheduler = self.scheduler
        for req in reqs:
            session_id = req.data['session_id']
            if scheduler is None:
                self._response(req.resp, ResponseType.SESSION_NOT_EXIST)
                continue
            session_id = req.data['session_id']
            sess = scheduler.sessions[session_id]
            # TODO: support 1 session n sequence
            sampling_param = req.data['sampling_param']
            return_logits = sampling_param.out_logits
            if len(sess.sequences) == 0:
                migration_request = req.data.get('migration_request')
                assert len(req.data['token_ids']) > 0, ('Empty input is not allowed.')
                sess.add_sequence(req.data['token_ids'],
                                  sampling_param=sampling_param,
                                  adapter_name=req.data['adapter_name'],
                                  return_logits=return_logits,
                                  multimodals=req.data.get('input_multimodals'),
                                  input_embeddings=req.data.get('input_embeddings', ),
                                  migration_request=migration_request,
                                  resp_cache=req.data.get('with_cache'),
                                  preserve_cache=req.data.get('preserve_cache'))
                msg = next(iter(sess.sequences.values()))
                __update_max_new_tokens(msg)
                scheduler.add_sequence(msg)
                if migration_request:
                    self.scheduler._set_message_status(msg, MessageStatus.WAITING_MIGRATION)
                    self.migration_event.set()
            else:
                msg = next(iter(sess.sequences.values()))
                msg.update_token_ids(
                    req.data['token_ids'],
                    multimodals=req.data.get('input_multimodals'),
                    embeddings=req.data.get('input_embeddings'),
                    append_tokens=True,
                )
                msg.num_new_tokens = 0
                msg.sampling_param = sampling_param
                msg.return_logits = return_logits
                msg.status = MessageStatus.WAITING
                __update_max_new_tokens(msg)

            msg.resp = req.resp

    @property
    def model_config(self) -> ModelConfig:
        """Model config."""
        return self.executor.model_config

    @property
    def gpu_count(self):
        return self.tp * self.dp

    @property
    def torch_int_dtype(self):
        """Return int32 for cuda, int64 for others."""
        if self.executor.device_type == 'cuda':
            return torch.int32
        return torch.int64

    @torch.inference_mode()
    @logging_timer('CreateModelInputs', logger)
    def create_model_inputs(self, messages: SeqList, is_prefill: bool):
        """Create model inputs from messages.

        Args:
            messages (SeqList): The input messages.
        """
        history_lengths = [msg.history_len for msg in messages]
        history_lengths = torch.tensor(history_lengths)

        token_ids = [msg.token_ids for msg in messages]

        if isinstance(token_ids[0], int):
            token_ids = [token_ids]

        batch_size = len(messages)
        input_ids = torch.from_numpy(np.concatenate(token_ids))

        is_decoding = not is_prefill
        if not is_decoding:
            seq_length = [len(tokens) for tokens in token_ids]
            seq_length = torch.tensor(seq_length, dtype=torch.long)
        else:
            seq_length = torch.ones(batch_size, dtype=torch.long)
        max_q_seq_length = seq_length.max().item()

        block_offsets = self.scheduler.get_block_tables(messages)
        block_offsets = _tensorlize_block_offsets(block_offsets, dtype=self.torch_int_dtype)

        local_adapter_ids = None
        if self.adapter_manager.num_adapters() > 1:
            adapter_names = [msg.adapter_name for msg in messages]
            local_adapter_ids = self.adapter_manager.get_adapter_ids(adapter_names)
            local_adapter_ids = seq_length.new_tensor(local_adapter_ids)

        # add batch dim [bs=1, seq_len]
        if input_ids.ndim == 1:
            input_ids = input_ids.unsqueeze(0)

        num_ignored_history = [msg.num_ignored_history for msg in messages]
        num_ignored_history = torch.tensor(num_ignored_history)

        model_metas = [msg.model_meta for msg in messages]

        def __get_vlm_embeddings():
            """Get vlm input embeddings and indexings."""
            input_embeddings = [[
                emb.embeddings if isinstance(emb.embeddings, torch.Tensor) else torch.from_numpy(emb.embeddings)
                for emb in msg.input_embeddings
            ] for msg in messages]
            input_embedding_ranges = [
                torch.tensor([[emb.start, emb.end] for emb in msg.input_embeddings]) for msg in messages
            ]
            input_embedding_indexing = torch.zeros((batch_size, max_q_seq_length), dtype=torch.bool)
            for msg_id, msg in enumerate(messages):
                for emb in msg.input_embeddings:
                    # make slice index relative to embeddings
                    emb_start = emb.start - msg.history_len
                    emb_end = emb.end - msg.history_len
                    input_embedding_indexing[msg_id][emb_start:emb_end] = True
            return (input_embeddings, input_embedding_indexing, input_embedding_ranges)

        # for inputs with embeddings
        history_image_nums = None
        history_image_token_lengths = None

        input_embeddings = None
        input_embedding_indexing = None
        input_embedding_ranges = None
        has_embedding = any([len(msg.input_embeddings) > 0 for msg in messages])
        if has_embedding:
            (input_embeddings, input_embedding_indexing, input_embedding_ranges) = __get_vlm_embeddings()

        input_multimodals = None
        has_multimodal = any([not msg.history_multimodals.empty() for msg in messages])
        if has_multimodal:
            has_multimodal = False
            input_multimodals = [msg.get_input_multimodals() for msg in messages]
            for input_mm in input_multimodals:
                for val in input_mm.values():
                    if len(val) > 0:
                        has_multimodal = True
                        break
                if has_multimodal:
                    break

        vision_embedding_inputs = None
        if has_embedding or has_multimodal or history_image_nums is not None:
            vision_embedding_inputs = VisionModelInputs(history_lengths=history_lengths,
                                                        history_image_nums=history_image_nums,
                                                        history_image_token_lengths=history_image_token_lengths,
                                                        input_embeddings=input_embeddings,
                                                        input_embedding_indexing=input_embedding_indexing,
                                                        input_embedding_ranges=input_embedding_ranges,
                                                        input_multimodals=input_multimodals)

        # cross
        cross_length = torch.tensor([msg.num_cross for msg in messages])
        history_cross_length = torch.tensor([msg.num_history_cross for msg in messages])
        if (cross_length + history_cross_length).max().item() == 0:
            cross_length = None
            history_cross_length = None

        return ModelInputs(
            input_ids=input_ids,
            seq_length=seq_length,
            history_lengths=history_lengths,
            block_offsets=block_offsets,
            is_decoding=is_decoding,
            num_ignored_history=num_ignored_history,
            local_adapter_ids=local_adapter_ids,
            vision_inputs=vision_embedding_inputs,
            cross_length=cross_length,
            history_cross_length=history_cross_length,
            model_metas=model_metas,
        )

    def update_running(self, running: SeqList, next_token_ids: torch.Tensor, stopped: torch.Tensor,
                       model_metas: List[Dict[str, Any]]):
        """Update scheduler."""
        if model_metas is None:
            model_metas = [None] * len(running)
        next_token_ids = next_token_ids.numpy()
        for token, msg, stop, model_meta in zip(next_token_ids, running, stopped, model_metas):
            if msg.status != MessageStatus.LOCKED:
                continue
            update_token = token

            # fill token
            msg.update_token_ids(update_token, model_meta=model_meta)
            msg.num_new_tokens += 1
            if stop:
                msg.status = MessageStatus.TO_BE_MIGRATED if msg.preserve_cache else MessageStatus.STOPPED

    def update_running_migration(self, running: SeqList, next_token_ids: np.ndarray, stopped: torch.Tensor,
                                 model_metas: List[Dict[str, Any]]):
        """Update scheduler."""
        if model_metas is None:
            model_metas = [None] * len(running)
        for token, msg, stop, model_meta in zip(next_token_ids, running, stopped, model_metas):
            if msg.status != MessageStatus.MIGRATION_LOCKED:
                continue
            update_token = token

            # fill token
            msg.update_token_ids(update_token, model_meta=model_meta)
            msg.num_new_tokens += 1
            if stop:
                update_token = _EMPTY_TOKEN
                msg.update_token_ids(update_token, model_meta=model_meta)
                msg.status = MessageStatus.STOPPED

    def _make_infer_outputs(self, new_token_timestamp: float, next_token_ids: torch.LongTensor, running: SeqList,
                            logits: torch.Tensor, stopped: torch.Tensor, model_metas: List[Dict[str, Any]]):
        """Make infer output."""

        seq_length = [seq.num_token_ids for seq in running]
        is_run = [seq.status == MessageStatus.LOCKED for seq in running]
        stopped = stopped.tolist()
        self.update_running(running, next_token_ids, stopped, model_metas)

        # generate output
        outputs: Dict[int, InferOutput] = dict()
        for idx, msg in enumerate(running):
            if not is_run[idx]:
                continue
            token_ids = msg.all_ids[-msg.num_new_tokens:]
            finish = msg.status == MessageStatus.STOPPED or msg.status == MessageStatus.TO_BE_MIGRATED
            if not finish and len(token_ids) == 0:
                continue
            session_id = msg.session_id
            if msg.resp_cache:
                cache_block_ids = self.scheduler.block_manager.get_block_table(msg).tolist()
            else:
                cache_block_ids = None
            metrics_info = MetricsInfo(new_token_timestamp, msg.engine_core_events, self.scheduler.make_stats())
            out = InferOutput(session_id=session_id,
                              resp=msg.resp,
                              finish=finish,
                              token_ids=token_ids,
                              cache_block_ids=cache_block_ids,
                              metrics_info=metrics_info)
            outputs[session_id] = out

            if msg.return_logits:
                outputs[session_id].logits = logits.split(seq_length)[idx]
        return outputs

    def _make_forward_inputs(self, prefill: bool, enable_empty: bool = False):
        """Make forward inputs."""
        prefill_interval = self.scheduler_config.prefill_interval

        def __gather_all_ids(seqs: SeqList, sampling_inputs: SamplingInputs):
            """Gather history."""
            if sampling_inputs.repetition_penalty is None and not any(sampling_inputs.logits_processors):
                return None
            batch = len(seqs)
            max_len = max(seq.num_all_ids for seq in seqs)
            pad_id = self.model_config.bos_token_id
            pad_id = 0 if pad_id is None else pad_id
            output = torch.full((batch, max_len), pad_id, dtype=torch.int64)
            for idx, seq in enumerate(seqs):
                h_len = seq.num_all_ids
                if h_len == 0:
                    continue
                h_ids = torch.from_numpy(seq.all_ids)
                output[idx, -h_len:] = h_ids
            return output

        def __gather_guided_input_ids(seqs: SeqList, sampling_inputs: SamplingInputs):
            """Gather input ids for guided decode."""
            if not any(sampling_inputs.response_formats or ()):
                return None
            batch = len(seqs)
            max_len = max(seq.num_new_tokens for seq in seqs)
            pad_id = self.model_config.bos_token_id
            pad_id = 0 if pad_id is None else pad_id
            output = torch.full((batch, max_len), pad_id, dtype=torch.int64)
            for idx, seq in enumerate(seqs):
                h_len = seq.num_new_tokens
                if h_len == 0:
                    continue
                h_ids = torch.from_numpy(seq.all_ids[-seq.num_new_tokens:])
                output[idx, -h_len:] = h_ids
            return output

        def __get_num_appendable_ids(seqs: SeqList):
            """Get num appendable ids."""
            ret = [seq.sampling_param.max_new_tokens - seq.num_new_tokens for seq in seqs]
            return torch.tensor(ret)

        def __get_num_ignore_eos(seqs: SeqList):
            """Get num ignore eos."""
            ret = [seq.sampling_param.min_new_tokens - seq.num_new_tokens for seq in seqs]
            return torch.tensor(ret)

        def __need_logits(seqs: SeqList):
            """Need logits."""
            return any(seq.return_logits for seq in seqs)

        scheduler = self.scheduler
        logger.debug(f'Make forward inputs with prefill={prefill}, enable_empty={enable_empty}')

        scheduler_output = scheduler.schedule(is_prefill=prefill, prealloc_size=prefill_interval)

        if enable_empty and len(scheduler_output.running) == 0:
            return None

        # schedule decoding if no valid prefill reqs.
        if prefill and len(scheduler_output.running) == 0 and self.engine_config.role != EngineRole.Prefill:
            prefill = False
            scheduler_output = scheduler.schedule(is_prefill=prefill, prealloc_size=prefill_interval)

        num_loops = 1 if prefill else prefill_interval
        running = scheduler_output.running
        swap_in_map = scheduler_output.swap_in_map
        swap_out_map = scheduler_output.swap_out_map

        if len(running) == 0:
            return None

        # create inputs
        inputs = self.create_model_inputs(running, prefill)
        sampling_inputs = SamplingInputs.from_sampling_params(running)
        all_ids = __gather_all_ids(running, sampling_inputs)
        guided_input_ids = __gather_guided_input_ids(running, sampling_inputs)
        num_appendable_ids = __get_num_appendable_ids(running)
        num_ignore_eos = __get_num_ignore_eos(running)
        return_logits = __need_logits(running)

        sync_long_context = inputs.input_ids.numel() > self.cache_config.max_prefill_token_num
        return dict(
            running=running,
            inputs=inputs,
            swap_in_map=swap_in_map,
            swap_out_map=swap_out_map,
            loop_count=num_loops,
            all_ids=all_ids,
            guided_input_ids=guided_input_ids,
            sampling_inputs=sampling_inputs,
            num_appendable_ids=num_appendable_ids,
            num_ignore_eos=num_ignore_eos,
            return_logits=return_logits,
            is_dummy=False,
            sync_long_context=sync_long_context,
        )

    async def _await_forward_event(self, forward_event: asyncio.Event):
        """Await forward event."""
        if self.scheduler.has_unfinished():
            await forward_event.wait()

    @torch.inference_mode()
    async def _async_loop_preprocess_message(self, forward_event: asyncio.Event, has_runable_event: RunableEventBase):
        """Preprocess msg."""
        while True:
            await self._await_forward_event(forward_event)
            await self.req_manager.step()
            has_runable_event.set()

    async def _async_loop_send_responses(self, que: asyncio.Queue, forward_event: asyncio.Event):
        """Send responses."""

        def __log_resps(outputs: List[InferOutput]):
            """Log resps."""
            if logger.level <= logging.DEBUG:
                session_ids = [out.session_id for out in outputs]
                logger.debug(f'Response sessions: {session_ids}')
            elif logger.level <= logging.INFO:
                logger.debug(f'Response: num_outputs={len(outputs)}.')

        def __send_resp(out: InferOutput):
            """Send response."""
            resp_type = (ResponseType.FINISH if out.finish else ResponseType.SUCCESS)
            self._response(out.resp,
                           resp_type,
                           data=dict(token_ids=out.token_ids,
                                     logits=out.logits,
                                     cache_block_ids=out.cache_block_ids,
                                     metrics_info=out.metrics_info))

        def __send_resps(step_outputs: List[InferOutput]):
            """Send response callback."""
            __log_resps(step_outputs)
            for out in step_outputs:
                __send_resp(out)

        while True:
            num_outs = que.qsize()
            if num_outs > 0:
                resps = []
                for _ in range(num_outs):
                    resps += que.get_nowait().values()
            else:
                resps = (await que.get()).values()
            await self._await_forward_event(forward_event)
            __send_resps(resps)

    @torch.inference_mode()
    async def _async_loop_migration(self, resp_que: asyncio.Queue, has_runable_event: asyncio.Event):
        """Async loop migration."""
        while True:
            migration_running = self.scheduler._schedule_migration()
            if not migration_running and not self.scheduler.has_migration_waiting():
                await self.migration_event.wait()
            elif migration_running:
                self.migration_event.clear()
                for msg in migration_running:
                    migration_execution_requests: List[Tuple[int, List[Tuple[int, int]]]] = []
                    migration_request = msg.migration_request
                    prefill_block_ids = migration_request.remote_block_ids
                    decode_block_ids = list(self.scheduler.block_manager.get_block_table(msg=msg))

                    assert len(prefill_block_ids) == len(decode_block_ids)
                    migration_execution_requests.append((
                        migration_request.remote_engine_id,
                        list(zip(prefill_block_ids, decode_block_ids)),
                    ))
                    migration_inputs = MigrationExecutionBatch(protocol=migration_request.protocol,
                                                               requests=migration_execution_requests)
                    logger.info(f'migrating session: {msg.session_id} begin')
                    await self.executor.migrate(migration_inputs)
                    logger.info(f'migrating session: {msg.session_id} done')
                    await self.engine_conn.zmq_send(remote_engine_id=migration_request.remote_engine_id, remote_session_id=migration_request.remote_session_id)

                # generate output
                outputs: Dict[int, InferOutput] = dict()
                self.scheduler.lock_running_migration(migration_running)
                for _, msg in enumerate(migration_running):
                    session_id = msg.session_id
                    msg.resp.type = ResponseType.SUCCESS
                    token_ids = [msg.migration_request.remote_token_id]
                    out = InferOutput(
                        session_id=session_id,
                        resp=msg.resp,
                        finish=False,
                        token_ids=np.array(token_ids),
                    )
                    outputs[session_id] = out
                    self.update_running_migration([msg], np.array([token_ids]), [False], [None])
                resp_que.put_nowait(outputs)
                self.scheduler.unlock_running_migration(migration_running)
                has_runable_event.set()
            else:
                # release coroutine for decoding
                await asyncio.sleep(.5)

    @torch.inference_mode()
    async def _async_loop_main(
        self,
        resp_que: asyncio.Queue,
        forward_event: asyncio.Event,
        has_runable_event: RunableEventBase,
        inputs_maker: InputsMakerBase,
    ):
        """Main loop of the engine.

        Each engine instance would communicate with the engine by queue.
        """
        scheduler = self.scheduler
        forward_inputs = None
        next_running = None

        while True:
            if next_running is None:
                await has_runable_event.wait()
                scheduler.collect_migration_done()
                forward_inputs, next_running = await inputs_maker.send_next_inputs()
                if next_running == None:
                    # self.perfill_watermark_event.wait()
                    await asyncio.sleep(0.1)
                    continue
            num_loops = forward_inputs['loop_count']
            running = next_running
            next_running = None
            scheduler.lock_running(running)
            for idx in range(num_loops):

                # lock forward event
                # make sure that prefetch forward would not wait for detokenize
                # WARNING: this might have side effect on the performance
                if idx == num_loops // 2:
                    forward_event.clear()

                # pre-forward before get last token
                if idx == num_loops - 1:
                    scheduler.collect_migration_done()
                    forward_inputs, next_running = await inputs_maker.prefetch_next_inputs()

                # send output
                out = await self.executor.get_output_async()
                if len(out) > 0:
                    step_outputs = self._make_infer_outputs(**out, running=running)
                    resp_que.put_nowait(step_outputs)

                # unlock forward event.
                if idx == num_loops - 1:
                    forward_event.set()

            scheduler.unlock_running(running)
            has_runable_event.set()

    @staticmethod
    def _add_loop_tasks_done_callback(tasks: List[asyncio.Task]):
        """Add loop tasks done callback."""

        def __task_callback(task: asyncio.Task) -> None:
            """Raise exception on finish."""
            task_name = task.get_name()
            try:
                task.result()
            except asyncio.CancelledError:
                logger.debug(f'Task <{task_name}> cancelled.')
                return
            except Exception:
                logger.exception(f'Task <{task_name}> failed')
            finally:
                for task in tasks:
                    if not task.done():
                        task.cancel()

        for task in tasks:
            task.add_done_callback(__task_callback)

    def _loop_finally(self):
        """Finally process for dist."""
        logger.info('Cleanup executor.')
        self.executor.stop()
        self.executor.release()

    def update_params(self, request: Any):
        """Update params."""
        self.executor.update_params(request)

    async def async_loop(self):
        try:
            event_loop = asyncio.get_event_loop()

            # forward task
            forward_event = CounterEvent()
            forward_event.set()

            # migration task
            self.migration_event = asyncio.Event()

            logger.info('Starting executor.')
            self.executor.start(forward_event)

            # preprocess task
            logger.info('Starting async task MainLoopPreprocessMessage.')
            has_runable_event = build_runable_event(self.scheduler)
            loop_msg_proc = event_loop.create_task(self._async_loop_preprocess_message(
                forward_event, has_runable_event),
                                                   name='MainLoopPreprocessMessage')

            # response task
            logger.info('Starting async task MainLoopResponse.')
            resp_que = asyncio.Queue()
            loop_send_resp = event_loop.create_task(self._async_loop_send_responses(resp_que, forward_event),
                                                    name='MainLoopResponse')

            loop_main = asyncio.current_task()
            loop_tasks: List[asyncio.Task] = [loop_main, loop_msg_proc, loop_send_resp]

            if self.engine_config.role != EngineRole.Hybrid:
                logger.info('Starting async task MigrationLoop.')
                loop_migration = event_loop.create_task(
                    self._async_loop_migration(resp_que, has_runable_event=has_runable_event),
                    name='MainLoopMigration',
                )
                loop_tasks.append(loop_migration)

            # binding done callback
            self._add_loop_tasks_done_callback(loop_tasks)
            self._loop_main = loop_main

            # main loop
            logger.info('Starting async task MainLoop.')
            inputs_maker = build_inputs_maker(self)
            await self._async_loop_main(resp_que=resp_que,
                                        forward_event=forward_event,
                                        has_runable_event=has_runable_event,
                                        inputs_maker=inputs_maker)
        except Exception as e:
            logger.error(f'exception happened: {type(e)} {e}')
        finally:
            self._loop_finally()

    def close(self):
        if self._loop_main is not None:
            self._loop_main.cancel()
        else:
            self._loop_finally()

    def create_instance(self, cuda_stream_id=0):
        """Create a pytorch engine instance.

        Args:
            cuda_stream_id(int): identity of a cuda stream
        Returns:
            EngineInstance: an instance of pytorch engine
        """
        from .engine_instance import EngineInstance
        return EngineInstance(self)

    def start_loop(self):
        """Start engine loop."""
        if self.req_manager.is_loop_alive():
            return True
        self.req_manager.create_loop_task()
        return True

    def end_session(self, session_id: int):
        """End session."""
        if session_id in self.scheduler.sessions:
            self.scheduler.end_session(session_id)
            return True
        return False

<<<<<<< HEAD
=======
    def p2p_initialize(self, conn_request):
        """Init rdma link."""
        return self.executor.p2p_initialize(conn_request)

    def p2p_connect(self, conn_request):
        """rdma_connect."""
        return self.executor.p2p_connect(conn_request)

>>>>>>> 2b0b44fb
    def get_model_config(self):
        return self.model_config

    def get_engine_config(self):
        return self.engine_config<|MERGE_RESOLUTION|>--- conflicted
+++ resolved
@@ -1187,17 +1187,6 @@
             return True
         return False
 
-<<<<<<< HEAD
-=======
-    def p2p_initialize(self, conn_request):
-        """Init rdma link."""
-        return self.executor.p2p_initialize(conn_request)
-
-    def p2p_connect(self, conn_request):
-        """rdma_connect."""
-        return self.executor.p2p_connect(conn_request)
-
->>>>>>> 2b0b44fb
     def get_model_config(self):
         return self.model_config
 
