# Copyright (c) OpenMMLab. All rights reserved.

import asyncio
import copy
import json
import os
import os.path as osp
import random
import threading
import time
from collections import deque
from http import HTTPStatus
from typing import Deque, Dict, List, Literal, Optional, Union

import aiohttp
import numpy as np
import requests
import uvicorn
import yaml
from fastapi import BackgroundTasks, Depends, FastAPI, Request
from fastapi.middleware.cors import CORSMiddleware
from fastapi.responses import JSONResponse, StreamingResponse
from pydantic import BaseModel, Field

from lmdeploy.disagg.conn import PDConnectionStatus, PDConnectionPool, pd_consolidation
from lmdeploy.disagg.messages import EngineRole, ServingStrategy, MigrationRequest
from lmdeploy.serve.openai.api_server import check_api_key, create_error_response
from lmdeploy.serve.openai.protocol import ModelCard  # noqa: E501
from lmdeploy.serve.openai.protocol import ChatCompletionRequest, CompletionRequest, ModelList, ModelPermission
<<<<<<< HEAD
from lmdeploy.serve.proxy.constants import API_READ_TIMEOUT, LATENCY_DEQUE_LEN, ErrorCodes, RoutingStrategy, err_msg
=======
from lmdeploy.serve.proxy.constants import AIOHTTP_TIMEOUT, LATENCY_DEQUE_LEN, ErrorCodes, Strategy, err_msg
>>>>>>> 3134bd8f
from lmdeploy.utils import get_logger

logger = get_logger('lmdeploy')


class Status(BaseModel):
    """Status protocol consists of models' information."""
    role: EngineRole = EngineRole.Hybrid
    models: Optional[List[str]] = Field(default=[], examples=[[]])
    unfinished: int = 0
    latency: Deque = Field(default=deque(maxlen=LATENCY_DEQUE_LEN), examples=[[]])
    speed: Optional[int] = Field(default=None, examples=[None])


class Node(BaseModel):
    """Node protocol consists of url and status."""
    url: str
    status: Optional[Status] = None


CONTROLLER_HEART_BEAT_EXPIRATION = int(os.getenv('LMDEPLOY_CONTROLLER_HEART_BEAT_EXPIRATION', 90))


def heart_beat_controller(proxy_controller):
    while True:
        time.sleep(CONTROLLER_HEART_BEAT_EXPIRATION)
        logger.info('Start heart beat check')
        proxy_controller.remove_stale_nodes_by_expiration()


class NodeManager:
    """Manage all the sub nodes.

    Args:
        config_path (str): the path of the config file.
        strategy (str): the strategy to dispatch node to handle the requests.
            - random: not fully radom, but decided by the speed of nodes.
            - min_expected_latency: will compute the expected latency to
                process the requests. The sooner of the node, the more requests
                will be dispatched to it.
            - min_observed_latency: Based on previous finished requests. The
                sooner they get processed, the more requests will be dispatched
                to.
    """

    def __init__(self,
                 config_path: Optional[str] = None,
                 serving_strategy: str = 'NonDisaggregated',
                 routing_strategy: str = 'min_expected_latency',
                 cache_status: Optional[bool] = True) -> None:
        self.nodes = dict()
        self.serving_strategy = ServingStrategy.__members__[serving_strategy]
        self.routing_strategy = RoutingStrategy.from_str(routing_strategy)
        self.pd_connection_pool = PDConnectionPool()
        self.cache_status = cache_status
        self.latencies = dict()
        self.config_path = osp.join(osp.dirname(osp.realpath(__file__)), 'proxy_config.json')
        if config_path is not None:
            self.config_path = config_path
        if osp.exists(self.config_path) and self.cache_status:
            with open(self.config_path, 'r') as config_file:
                if os.path.getsize(self.config_path) > 0:
                    logger.info(f"loading node configuration: {self.config_path}")
                    config = json.load(config_file)
                    self.nodes = {node_url: Status.model_validate_json(node_status) for node_url, node_status in config.items()}
        self.heart_beat_thread = threading.Thread(target=heart_beat_controller, args=(self, ), daemon=True)
        self.heart_beat_thread.start()
<<<<<<< HEAD
        self.aiotimeout = aiohttp.ClientTimeout(total=API_READ_TIMEOUT)
    
    def get_nodes(self, role: EngineRole) -> Dict:
        return {node_url: node_status for (node_url, node_status) in self.nodes.items() if node_status.role == role}

    @property
    def hybrid_nodes(self):
        return self.get_nodes(EngineRole.Hybrid)

    @property
    def prefill_nodes(self):
        return self.get_nodes(EngineRole.Prefill)

    @property
    def decode_nodes(self):
        return self.get_nodes(EngineRole.Decode)
=======
        self.aiotimeout = aiohttp.ClientTimeout(total=AIOHTTP_TIMEOUT)
>>>>>>> 3134bd8f

    def update_config_file(self):
        """Update the config file."""
        nodes = copy.deepcopy(self.nodes)
        for _, status in nodes.items():
            status.latency = deque(list(status.latency)[-LATENCY_DEQUE_LEN:])
        if self.cache_status:
            with open(self.config_path, 'w') as config_file:  # update cfg yml
                json.dump({node_url: node_status.model_dump_json() for node_url, node_status in self.nodes.items()}, config_file, indent=2)

    def add(self, node_url: str, status: Optional[Status] = None):
        """Add a node to the manager.

        Args:
            node_url (str): A http url. Can be the url generated by
                `lmdeploy serve api_server`.
            description (Dict): The description of the node. An example:
                {'http://0.0.0.0:23333': {models: ['internlm-chat-7b]},
                speed: -1}. The speed here can be RPM or other metric. All the
                values of nodes should be the same metric.
        """
        if status is None:
            status = self.nodes.get(node_url, Status())
        if status.models != []:  # force register directly
            self.remove(node_url)
            self.nodes[node_url] = status
            self.update_config_file()
            return
        try:
            from lmdeploy.serve.openai.api_client import APIClient
            client = APIClient(api_server_url=node_url)
            status.models = client.available_models
            self.nodes[node_url] = status
        except requests.exceptions.RequestException as e:  # noqa
            return self.handle_api_timeout(node_url)
        self.update_config_file()

    def remove(self, node_url: str):
        """Remove a node."""
        if node_url in self.nodes.keys():
            self.nodes.pop(node_url)
            self.update_config_file()
            dropped_conn = []
            for conn in self.pd_connection_pool.pool:
                if node_url in conn:
                    dropped_conn.append(conn)
            for conn in dropped_conn:
                self.pd_connection_pool.pool.pop(conn)

    def remove_stale_nodes_by_expiration(self):
        """remove stale nodes."""
        to_be_deleted = []
        for node_url in self.nodes.keys():
            url = f'{node_url}/health'
            headers = {'accept': 'application/json'}
            try:
                response = requests.get(url, headers=headers)
                if response.status_code != 200:
                    to_be_deleted.append(node_url)
            except:  # noqa
                to_be_deleted.append(node_url)
        for node_url in to_be_deleted:
            self.remove(node_url)
            logger.info(f'Removed node_url: {node_url} '
                        'due to heart beat expiration')

    @property
    def model_list(self):
        """Supported model list."""
        model_names = []
        for node_url, node_status in self.nodes.items():
            model_names.extend(node_status.models)
        return model_names

    @property
    def status(self):
        """Return the status."""
        return self.nodes

    def get_node_url(self, role: EngineRole, model_name: str):
        """Add a node to the manager.

        Args:
            model_name (str): A http url. Can be the url generated by
                `lmdeploy serve api_server`.
        Return:
            A node url or None.
        """

        def get_matched_urls():
            urls_with_speeds, speeds, urls_without_speeds = [], [], []
            print("???????????????")
            print(self.get_nodes(role))
            print(print(self.nodes))
            for node_url, node_status in self.get_nodes(role).items():
                print(node_url, node_status)
                if model_name in node_status.models:
                    if node_status.speed is not None:
                        urls_with_speeds.append(node_url)
                        speeds.append(node_status.speed)
                    else:
                        urls_without_speeds.append(node_url)
            all_matched_urls = urls_with_speeds + urls_without_speeds
            if len(all_matched_urls) == 0:
                return None
            # some nodes does not contain speed
            # we can set them the average speed value
            average_speed = sum(speeds) / len(speeds) if len(speeds) else 1
            all_the_speeds = speeds + [average_speed] * len(urls_without_speeds)
            return all_matched_urls, all_the_speeds

        if self.routing_strategy == RoutingStrategy.RANDOM:
            all_matched_urls, all_the_speeds = get_matched_urls()
            if len(all_matched_urls) == 0:
                return None
            speed_sum = sum(all_the_speeds)
            weights = [speed / speed_sum for speed in all_the_speeds]
            index = random.choices(range(len(all_matched_urls)), weights=weights)[0]
            url = all_matched_urls[index]
            return url
        elif self.routing_strategy == RoutingStrategy.MIN_EXPECTED_LATENCY:
            all_matched_urls, all_the_speeds = get_matched_urls()
            if len(all_matched_urls) == 0:
                return None
            min_latency = float('inf')
            min_index = 0
            # random traverse nodes for low concurrency situation
            all_indexes = [i for i in range(len(all_the_speeds))]
            random.shuffle(all_indexes)
            for index in all_indexes:
                latency = self.get_nodes(role)[all_matched_urls[index]].unfinished / all_the_speeds[index]
                if min_latency > latency:
                    min_latency = latency
                    min_index = index
            url = all_matched_urls[min_index]
            return url
        elif self.routing_strategy == RoutingStrategy.MIN_OBSERVED_LATENCY:
            all_matched_urls, latencies = [], []
            for node_url, node_status in self.get_nodes(role).items():
                if model_name in node_status.models:
                    if len(node_status.latency):
                        latencies.append(np.mean(np.array(node_status.latency)))
                    else:
                        latencies.append(float('inf'))
                    all_matched_urls.append(node_url)
            if len(all_matched_urls) == 0:
                return None
            index = np.argmin(np.array(latencies))
            return all_matched_urls[index]
        else:
            raise ValueError(f'Invalid strategy: {self.routing_strategy}')

    async def check_request_model(self, model_name) -> Optional[JSONResponse]:
        """Check if a request is valid."""
        if model_name in self.model_list:
            return
        ret = create_error_response(HTTPStatus.NOT_FOUND, f'The model `{model_name}` does not exist.')
        return ret

    def handle_unavailable_model(self, model_name):
        """Handle unavailable model.

        Args:
            model_name (str): the model in the request.
        """
        logger.warning(f'no model name: {model_name}')
        ret = {
            'error_code': ErrorCodes.MODEL_NOT_FOUND,
            'text': err_msg[ErrorCodes.MODEL_NOT_FOUND],
        }
        return json.dumps(ret).encode() + b'\n'

    def handle_api_timeout(self, node_url):
        """Handle the api time out."""
        logger.warning(f'api timeout: {node_url}')
        ret = {
            'error_code': ErrorCodes.API_TIMEOUT.value,
            'text': err_msg[ErrorCodes.API_TIMEOUT],
        }
        return json.dumps(ret).encode() + b'\n'

    async def stream_generate(self, request: Dict, node_url: str, endpoint: str):
        """Return a generator to handle the input request.

        Args:
            request (Dict): the input request.
            node_url (str): the node url.
            endpoint (str): the endpoint. Such as `/v1/chat/completions`.
        """
        try:
            async with aiohttp.ClientSession() as session:
                async with session.post(node_url + endpoint, json=request, timeout=self.aiotimeout) as response:
                    async for line in response.content:
                        if line.strip():
                            yield line + b'\n\n'
        except (Exception, GeneratorExit, aiohttp.ClientError) as e:  # noqa
            logger.error(f'catched an exception: {e}')
            # exception happened, reduce unfinished num
            yield self.handle_api_timeout(node_url)

    async def generate(self, request: Dict, node_url: str, endpoint: str):
        """Return a the response of the input request.

        Args:
            request (Dict): the input request.
            node_url (str): the node url.
            endpoint (str): the endpoint. Such as `/v1/chat/completions`.
        """
        try:
            async with aiohttp.ClientSession() as session:
                async with session.post(node_url + endpoint, json=request, timeout=self.aiotimeout) as response:
                    return await response.text()
        except (Exception, GeneratorExit, aiohttp.ClientError, asyncio.CancelledError) as e:  # noqa  # yapf: disable
            logger.error(f'catched an exception: {e}')
            return self.handle_api_timeout(node_url)

    def pre_call(self, node_url):
        """Preprocess before the request get processed.

        Args:
            node_url (str): the node url.
        """
        self.nodes[node_url].unfinished += 1
        return time.time()

    def post_call(self, node_url: str, start: int):
        """Post process after the response finished.

        Args:
            node_url (str): the node url.
            start (int): the start time point. time.time()
        """
        self.nodes[node_url].unfinished -= 1
        self.nodes[node_url].latency.append(time.time() - start)

    def create_background_tasks(self, url: str, start: int):
        """To create a background task.

        Args:
            node_url (str): the node url.
            start (int): the start time point. time.time()
        """
        background_tasks = BackgroundTasks()
        background_tasks.add_task(self.post_call, url, start)
        return background_tasks


app = FastAPI(docs_url='/')
app.add_middleware(
    CORSMiddleware,
    allow_origins=['*'],
    allow_credentials=True,
    allow_methods=['*'],
    allow_headers=['*'],
)
node_manager = NodeManager()


@app.get('/v1/models', dependencies=[Depends(check_api_key)])
def available_models():
    """Show available models."""
    model_cards = []
    for model_name in node_manager.model_list:
        model_cards.append(ModelCard(id=model_name, root=model_name, permission=[ModelPermission()]))
    return ModelList(data=model_cards)


@app.get('/nodes/status', dependencies=[Depends(check_api_key)])
def node_status():
    """Show nodes status."""
    try:
        return node_manager.status
    except:  # noqa
        return False


@app.post('/nodes/add', dependencies=[Depends(check_api_key)])
def add_node(node: Node, raw_request: Request = None):
    """Add a node to the manager.

    - url (str): A http url. Can be the url generated by
        `lmdeploy serve api_server`.
    - status (Dict): The description of the node. An example:
        {models: ['internlm-chat-7b],  speed: 1}. The speed here can be
        RPM or other metric. All the values of nodes should be the same metric.
    """
    try:
        res = node_manager.add(node.url, node.status)
        if res is not None:
            logger.error(f'add node {node.url} failed, {res}')
            return res
        logger.info(f'add node {node.url} successfully')
        return 'Added successfully'
    except:  # noqa
        return 'Failed to add, please check the input url.'


@app.post('/nodes/remove', dependencies=[Depends(check_api_key)])
def remove_node(node_url: str):
    """Show available models."""
    try:
        node_manager.remove(node_url)
        logger.info(f'delete node {node_url} successfully')
        return 'Deleted successfully'
    except:  # noqa
        logger.error(f'delete node {node_url} failed.')
        return 'Failed to delete, please check the input url.'


@app.post('/v1/chat/completions', dependencies=[Depends(check_api_key)])
async def chat_completions_v1(request: ChatCompletionRequest, raw_request: Request = None):
    """Completion API similar to OpenAI's API.

    Refer to  `https://platform.openai.com/docs/api-reference/chat/create`
    for the API specification.

    The request should be a JSON object with the following fields:
    - model: model name. Available from /v1/models.
    - messages: string prompt or chat history in OpenAI format. Chat history
        example: `[{"role": "user", "content": "hi"}]`.
    - temperature (float): to modulate the next token probability
    - top_p (float): If set to float < 1, only the smallest set of most
        probable tokens with probabilities that add up to top_p or higher
        are kept for generation.
    - n (int): How many chat completion choices to generate for each input
        message. **Only support one here**.
    - stream: whether to stream the results or not. Default to false.
    - max_tokens (int | None): output token nums. Default to None.
    - repetition_penalty (float): The parameter for repetition penalty.
        1.0 means no penalty
    - stop (str | List[str] | None): To stop generating further
        tokens. Only accept stop words that's encoded to one token idex.
    - response_format (Dict | None): Only pytorch backend support formatting
        response. Examples: `{"type": "json_schema", "json_schema": {"name":
        "test","schema": {"properties": {"name": {"type": "string"}},
        "required": ["name"], "type": "object"}}}`
        or `{"type": "regex_schema", "regex_schema": "call me [A-Za-z]{1,10}"}`
    - logit_bias (Dict): Bias to logits. Only supported in pytorch engine.
    - tools (List): A list of tools the model may call. Currently, only
        internlm2 functions are supported as a tool. Use this to specify a
        list of functions for which the model can generate JSON inputs.
    - tool_choice (str | object): Controls which (if any) tool is called by
        the model. `none` means the model will not call any tool and instead
        generates a message. Specifying a particular tool via {"type":
        "function", "function": {"name": "my_function"}} forces the model to
        call that tool. `auto` or `required` will put all the tools information
        to the model.

    Additional arguments supported by LMDeploy:
    - top_k (int): The number of the highest probability vocabulary
        tokens to keep for top-k-filtering
    - ignore_eos (bool): indicator for ignoring eos
    - skip_special_tokens (bool): Whether or not to remove special tokens
        in the decoding. Default to be True.
    - min_new_tokens (int): To generate at least numbers of tokens.
    - min_p (float): Minimum token probability, which will be scaled by the
        probability of the most likely token. It must be a value between
        0 and 1. Typical values are in the 0.01-0.2 range, comparably
        selective as setting `top_p` in the 0.99-0.8 range (use the
        opposite of normal `top_p` values)

    Currently we do not support the following features:
    - presence_penalty (replaced with repetition_penalty)
    - frequency_penalty (replaced with repetition_penalty)
    """
    match node_manager.serving_strategy:
        case ServingStrategy.NonDisaggregated:
            check_response = await node_manager.check_request_model(request.model)
            if check_response is not None:
                return check_response
            node_url = node_manager.get_node_url(request.model)
            if not node_url:
                return node_manager.handle_unavailable_model(request.model)

            logger.info(f'A request is dispatched to {node_url}')
            request_dict = request.model_dump()
            start = node_manager.pre_call(node_url)
            if request.stream is True:
                response = node_manager.stream_generate(request_dict, node_url, '/v1/chat/completions')
                background_task = node_manager.create_background_tasks(node_url, start)
                return StreamingResponse(response, background=background_task)
            else:
                response = await node_manager.generate(request_dict, node_url, '/v1/chat/completions')
                node_manager.post_call(node_url, start)
                return JSONResponse(json.loads(response))
        case ServingStrategy.Disaggregated:
            raise NotImplementedError


@app.post('/v1/completions', dependencies=[Depends(check_api_key)])
async def completions_v1(request: CompletionRequest, raw_request: Request = None):
    """Completion API similar to OpenAI's API.

    Go to `https://platform.openai.com/docs/api-reference/completions/create`
    for the API specification.

    The request should be a JSON object with the following fields:
    - model (str): model name. Available from /v1/models.
    - prompt (str): the input prompt.
    - suffix (str): The suffix that comes after a completion of inserted text.
    - max_tokens (int): output token nums. Default to 16.
    - temperature (float): to modulate the next token probability
    - top_p (float): If set to float < 1, only the smallest set of most
        probable tokens with probabilities that add up to top_p or higher
        are kept for generation.
    - n (int): How many chat completion choices to generate for each input
        message. **Only support one here**.
    - stream: whether to stream the results or not. Default to false.
    - repetition_penalty (float): The parameter for repetition penalty.
        1.0 means no penalty
    - user (str): A unique identifier representing your end-user.
    - stop (str | List[str] | None): To stop generating further
        tokens. Only accept stop words that's encoded to one token idex.

    Additional arguments supported by LMDeploy:
    - ignore_eos (bool): indicator for ignoring eos
    - skip_special_tokens (bool): Whether or not to remove special tokens
        in the decoding. Default to be True.
    - top_k (int): The number of the highest probability vocabulary
        tokens to keep for top-k-filtering

    Currently we do not support the following features:
    - logprobs (not supported yet)
    - presence_penalty (replaced with repetition_penalty)
    - frequency_penalty (replaced with repetition_penalty)
    """
    match node_manager.serving_strategy:
        case ServingStrategy.NonDisaggregated:
            check_response = await node_manager.check_request_model(request.model)
            if check_response is not None:
                return check_response
            node_url = node_manager.get_node_url(request.model)
            if not node_url:
                return node_manager.handle_unavailable_model(request.model)

            logger.info(f'A request is dispatched to {node_url}')
            request_dict = request.model_dump()
            start = node_manager.pre_call(node_url)
            if request.stream is True:
                response = node_manager.stream_generate(request_dict, node_url, '/v1/completions')
                background_task = node_manager.create_background_tasks(node_url, start)
                return StreamingResponse(response, background=background_task)
            else:
                response = await node_manager.generate(request_dict, node_url, '/v1/completions')
                node_manager.post_call(node_url, start)
                return JSONResponse(json.loads(response))
        case ServingStrategy.Disaggregated:
            check_response = await node_manager.check_request_model(request.model)
            if check_response is not None:
                return check_response

            request_dict = request.model_dump()

            # Prefill
            prefill_request_dict = copy.deepcopy(request_dict)
            prefill_request_dict["max_tokens"] = 1
            prefill_request_dict["stream"] = False
            prefill_request_dict["with_cache"] = True

            prefill_node_url = node_manager.get_node_url(EngineRole.Prefill, request.model)
            if not prefill_node_url:
                return node_manager.handle_unavailable_model(request.model)
            logger.info(f'A Prefill request is dispatched to {prefill_node_url}')

            start = node_manager.pre_call(prefill_node_url)
            prefill_info = json.loads(await node_manager.generate(prefill_request_dict, prefill_node_url, '/v1/completions'))
            print(f"prefill info: {prefill_info}")
            node_manager.post_call(prefill_node_url, start)

            # # Decode
            # # TODO: Add Migration request
            decode_node_url = node_manager.get_node_url(EngineRole.Decode, request.model)
            if not decode_node_url:
                return node_manager.handle_unavailable_model(request.model)
            logger.info(f'A Decode request is dispatched to {decode_node_url}')
            
            if (prefill_node_url, decode_node_url) not in node_manager.pd_connection_pool.pool:
                pd_consolidation((prefill_node_url, decode_node_url))
                node_manager.pd_connection_pool.pool[(prefill_node_url, decode_node_url)] = PDConnectionStatus.Connected
            migration_request = MigrationRequest(
                remote_engine_id=prefill_node_url,
                remote_session_id=int(prefill_info["id"]),
                remote_block_ids=prefill_info["cache_block_ids"],
                remote_token_id=prefill_info["remote_token_ids"][-1],
            )
            request_dict["migration_request"] = migration_request.model_dump()

            start = node_manager.pre_call(decode_node_url)
            if request.stream is True:
                response = node_manager.stream_generate(request_dict, decode_node_url, '/v1/completions')
                background_task = node_manager.create_background_tasks(prefill_node_url, start)
                return StreamingResponse(response, background=background_task)
            else:
                response = await node_manager.generate(request_dict, decode_node_url, '/v1/completions')
                node_manager.post_call(decode_node_url, start)
                print(request_dict)
                print(json.loads(response))
                return JSONResponse(json.loads(response))


def proxy(server_name: str = '0.0.0.0',
          server_port: int = 8000,
          serving_strategy: Literal['NonDisaggregated', 'Disaggregated'] = 'NonDisaggregated',
          routing_strategy: Literal['random', 'min_expected_latency', 'min_observed_latency'] = 'min_expected_latency',
          api_keys: Optional[Union[List[str], str]] = None,
          ssl: bool = False,
          log_level: str = 'INFO',
          disable_cache_status: bool = False,
          **kwargs):
    """To launch the proxy server.

    Args:
        server_name (str): the server name of the proxy. Default to '0.0.0.0'.
        server_port (str): the server port. Default to 8000.
        strategy ('random' | 'min_expected_latency' | 'min_observed_latency'):
            the strategy to dispatch requests to nodes. Default to
            'min_expected_latency'
        api_keys (List[str] | str | None): Optional list of API keys. Accepts string type as
            a single api_key. Default to None, which means no api key applied.
        ssl (bool): Enable SSL. Requires OS Environment variables 'SSL_KEYFILE' and 'SSL_CERTFILE'.
        log_level (str): Set the log level. Default to INFO.
        disable_cache_status (str): Whether to cache the proxy status to
             proxy_config.yml.
    """  # noqa
    node_manager.serving_strategy = ServingStrategy.__members__[serving_strategy]
    node_manager.routing_strategy = RoutingStrategy.from_str(routing_strategy)
    node_manager.cache_status = not disable_cache_status
    if api_keys is not None:
        if isinstance(api_keys, str):
            api_keys = api_keys.split(',')
        from lmdeploy.serve.openai.api_server import VariableInterface
        VariableInterface.api_keys = api_keys
    ssl_keyfile, ssl_certfile = None, None
    if ssl:
        ssl_keyfile = os.environ['SSL_KEYFILE']
        ssl_certfile = os.environ['SSL_CERTFILE']
    logger.setLevel(log_level)
    uvicorn.run(app=app,
                host=server_name,
                port=server_port,
                log_level='info',
                ssl_keyfile=ssl_keyfile,
                ssl_certfile=ssl_certfile)


if __name__ == '__main__':
    import fire

    fire.Fire(proxy)<|MERGE_RESOLUTION|>--- conflicted
+++ resolved
@@ -27,11 +27,7 @@
 from lmdeploy.serve.openai.api_server import check_api_key, create_error_response
 from lmdeploy.serve.openai.protocol import ModelCard  # noqa: E501
 from lmdeploy.serve.openai.protocol import ChatCompletionRequest, CompletionRequest, ModelList, ModelPermission
-<<<<<<< HEAD
-from lmdeploy.serve.proxy.constants import API_READ_TIMEOUT, LATENCY_DEQUE_LEN, ErrorCodes, RoutingStrategy, err_msg
-=======
-from lmdeploy.serve.proxy.constants import AIOHTTP_TIMEOUT, LATENCY_DEQUE_LEN, ErrorCodes, Strategy, err_msg
->>>>>>> 3134bd8f
+from lmdeploy.serve.proxy.constants import AIOHTTP_TIMEOUT, LATENCY_DEQUE_LEN, ErrorCodes, RoutingStrategy, err_msg
 from lmdeploy.utils import get_logger
 
 logger = get_logger('lmdeploy')
@@ -99,8 +95,7 @@
                     self.nodes = {node_url: Status.model_validate_json(node_status) for node_url, node_status in config.items()}
         self.heart_beat_thread = threading.Thread(target=heart_beat_controller, args=(self, ), daemon=True)
         self.heart_beat_thread.start()
-<<<<<<< HEAD
-        self.aiotimeout = aiohttp.ClientTimeout(total=API_READ_TIMEOUT)
+        self.aiotimeout = aiohttp.ClientTimeout(total=AIOHTTP_TIMEOUT)
     
     def get_nodes(self, role: EngineRole) -> Dict:
         return {node_url: node_status for (node_url, node_status) in self.nodes.items() if node_status.role == role}
@@ -116,9 +111,6 @@
     @property
     def decode_nodes(self):
         return self.get_nodes(EngineRole.Decode)
-=======
-        self.aiotimeout = aiohttp.ClientTimeout(total=AIOHTTP_TIMEOUT)
->>>>>>> 3134bd8f
 
     def update_config_file(self):
         """Update the config file."""
